--- conflicted
+++ resolved
@@ -2,26 +2,6 @@
 
 //namespace FluentCMS.Plugins.IdentityManager.Controllers;
 
-<<<<<<< HEAD
-//[ApiController]
-//[Route("api/[controller]/[action]")]
-//public class OptionsController(IOptionsService optionsService, IOptionsSnapshot<PasswordOptions> passwordOptions)
-//{
-//    [HttpGet]
-//    public Task<ApiResult<PasswordOptions>> GetPasswordOptions(CancellationToken cancellationToken = default)
-//    {
-//        return Task.FromResult(new ApiResult<PasswordOptions>(passwordOptions.Value));
-//    }
-
-//    [HttpPut]
-//    public async Task<ApiResult<PasswordOptions>> UpdatePasswordOptions([FromBody] PasswordOptions options, CancellationToken cancellationToken = default)
-//    {
-//        // TODO: validation
-//        await optionsService.Update("IdentityOptions:Password", options, cancellationToken);
-//        return new ApiResult<PasswordOptions>(options);
-//    }
-//}
-=======
 [ApiController]
 [Route("api/[controller]/[action]")]
 public class OptionsController(IOptionsService optionsService, IOptionsSnapshot<IdentityOptions> options)
@@ -39,5 +19,4 @@
         await optionsService.Update("IdentityOptions", options, cancellationToken);
         return new ApiResult<IdentityOptions>(options);
     }
-}
->>>>>>> bfcbebaa
+}